# Promise Pool

[![CI Status](https://github.com/elite-libs/promise-pool/workflows/test/badge.svg)](https://github.com/elite-libs/promise-pool/actions)
[![NPM version](https://img.shields.io/npm/v/@elite-libs/promise-pool.svg)](https://www.npmjs.com/package/@elite-libs/promise-pool)
[![GitHub stars](https://img.shields.io/github/stars/elite-libs/promise-pool.svg?style=social)](https://github.com/elite-libs/promise-pool)

A background task processor focused on performance, reliability, and durability.

| **Table of Contents**

- [Promise Pool](#promise-pool)
  - [Features](#features)
  - [API](#api)
    - [Install](#install)
    - [Usage](#usage)
      - [Simple](#simple)
      - [Advanced](#advanced)
        - [Singleton Pattern](#singleton-pattern)
        - [Shared Pool: AWS Lambda & Middy](#shared-pool-aws-lambda--middy)
        - [Shared Pool: Express Example](#shared-pool-express-example)
  - [Changelog](#changelog)
    - [v1.3 - **September 2022**](#v13---september-2022)

## Visual: Smart Multi-Threaded Execution

> Diagram of Promise Pool's 'Minimal Blocking' design

<img src="/public/PromisePool-drain-behavior-draft-2022-09-13.png" alt="Diagram: Visual of our minimal blocking design" />

### Why `Promise Pool` Is Essential

Promise Pool strives to excel at 4 key goals:

1. Durability - won't fail in unpredictable ways - even under extreme load.
1. Extensible by Design - supports Promise-based libraries (examples include: [retry handling](#p-retry), [debounce/throttle](#p-retry), [paged results loader](#github-api-downloader))
1. Reliability - control your pool with: total runtime limit (align to max HTTP/Lambda request limit), idle timeout (catch orphan or zombie situations), plus a worker limit.
1. Performance - the work pool queue uses a speedy Ring Buffer design pattern!* 

> Remember, **_DERP_** for short.

\* Since this is JavaScript, our Ring Buffer is more like three JS Arrays in a trenchcoat.

### Who needs a `Promise Pool`?

Imagine a Node Service (or Lambda function) that suddenly gets an avalanche of _near_ simultaneous requests. Each request then causes its own cascade of async work: logging, querying, paging, batching, filtering, data platforms, CMS, event triggers, behavioral analytics, etc.

> 🚀 Does this sound familiar? You're in the right place, keep reading! 📚

Under normal traffic, and certainly in development Nodejs is VERY forgiving of the `YOLO Async Pattern`, AKA no particular patterns at all. After all, we have things like `Promise.all()`! Without limits of any kind!

> _Look ma,_ millions of Promises! No consequences! Well, not quite...
> Eventually _Durability_, _Reliability_ and _Performance_ will suffer with increased timeouts, exhausted RAM/CPU, stack overflows, and fire & brimstone!
<!-- Users may experience partial page loads, infinite spinners, and could see ugly tech details (stack traces.) -->

Since this issue is fundamentally about exceeding an invisible traffic threshold, **no code change is required** AND many error **logging services will fail to record it.** It's not uncommon for these issues to surface in strange & random ways, often going unnoticed for a while. Another key factor here is _most_ testing software isn't designed to easily simulate traffic & measure request runtime against some SLA. This is a challenging area to automate. Since mocking any external requests will interfere with meaningful analysis, all tests & observations must be made against either real (production) or real-ish (AKA a private clone of production) systems.


<!-- Unlimited background tasks or too many foreground  will situation can cause silent failures, often   is a particular annoying type of issue, as it usually comes up when a service has grown to rely on many API integrations.  issue, by its nature, can prevent observability via typical methods (no RAM can imply a failure to log to DataDog or Sentry). -->

Let's talk performance, most services don't prioritize the task(s) that affect the response sent to the user. Ironically, once the need to split async work between blocking and non-blocking becomes clear (where) and  user-facing  need for background or non-blocking async tasks arises, the code base has become too complex to easily refactor.

<!-- I often see slow designs where users end up waiting after their response is ready, usually to allow post processing or logging. however only a **tiny fraction of those calls are needed** to show the user what they want. "real" work for the user, and plenty of non-urgent & important work. each with 20-50 background tasks. threads  -->

## Features

- [x] Configurable.
- [x] Concurrency limit.
- [x] Retries. (Use `p-retry` for this.)
- [x] Zero dependencies.
- [x] Error handling.
- [x] Singleton mode: Option to auto-reset when `.done()`. (Added `.drain()` method.)
- [x] Task scheduling & prioritization.
  - [x] Support or `return` hints/stats? (Time in Event Loop? Event Loop wait time? Pending/Complete task counts?)
  - [x] Support smart 'Rate Limit' logic.
    - Recommended solution: conditionally delay (using `await delay(requestedWaitTime)`) before (or after) each HTTP call.
    - Typically you'll detect Rate Limits via HTTP headers (or Payload/body data.) For example, check for any headers like `X-RateLimit-WaitTimeMS`.)


## API

`PromisePool` exposes 3 methods:

- **`.add(...tasks)`** - add one (or more) tasks for background processing. (A task is a function that wraps a `Promise` value. e.g. `() => Promise.resolve(1)`).
- **`.drain()`** - Returns a promise that resolves when all tasks have been processed, or another thread takes over waiting by calling `.drain()` again.
- **`.done()`** - Drains AND 'finalizes' the pool. _No more tasks can be added after this._ Can be called from multiple threads, only runs once.

> See either the [Usage](#usage) Section below, or checkout the [`/examples`](/examples/) folder for more complete examples.

## Install
  
```sh
# with npm
npm install @elite-libs/promise-pool
# or using yarn
yarn add @elite-libs/promise-pool
```

## Usage

In the examples below you will see 2 similar names used: `taskPool` and `PromisePool`.

A `taskPool` or `pool` refers to a **specific instance** of this library (named `Promise Pool` by `@elite-libs`.)

### Basic Example

```typescript
import PromisePool from '@elite-libs/promise-pool';
// 1/3: Either use the default instance or create a new one.
const pool = new PromisePool();

(async () => {
  // 2/3: Add task(s) to the pool as needed.
  // PromisePool will execute them in parallel as soon as possible.
  pool.add(() => saveToS3(data));
  pool.add(() => expensiveBackgroundWork(data));
  
  // 3/3: REQUIRED: in order to ensure your tasks are executed, 
  // you must await either `pool.drain()` or `pool.done()` at some point in your code (`done` prevents additional tasks from being added).
  await pool.drain();
})();
```

## Patterns

### Allow Creating Many Pools (Factory Pattern)

Here a Factory Function (a fancy name for a _function that makes things_) is used to standardize options for this particular app.

#### **File `/services/taskPoolFactory.ts`**

```typescript
import PromisePool from '@elite-libs/promise-pool';

export function taskPoolFactory() {
  return new PromisePool({
    maxWorkers: 6, // Optional. Default is `4`.
  });
}
```

### Shared Global Pool (Singleton Pattern)

> **Recommended for all** Node-based servers and services, and any other async & promise based apps.

The singleton pattern here ensures we have only 1 `Promise Pool` instance 'globally' (per process).

When using a "Singleton Pattern," the `maxWorkers` value will act as a **global limit** on the number of tasks allowed **in-progress at any given time.**

#### **File `/services/taskPoolSingleton.ts`**

```typescript
import PromisePool from '@elite-libs/promise-pool';

export const taskPoolSingleton = new PromisePool({
  maxWorkers: 6, // Optional. Default is `4`.
});
```

<!-- Then from inside your app (Lambda function, Express app, etc.), you can use the `taskPool` instance to add tasks to the pool. -->

## Recipes: AWS Lambda & Promise Pool

### Simple Lambda & `Promise Pool` Usage

#### **File 2/2 `/handlers/user.handler.ts`**

```typescript
import { taskPool } from './services/taskPoolSingleton';
export const handler = async (event, context) => {
  const data = getDataFromEvent(event);
  taskPool.add(() => logMetrics(data));
  taskPool.add(() => saveToS3(request));
  taskPool.add(() => expensiveBackgroundWork(data));
  await taskPool.drain();

  return {
    statusCode: 200,
    body: JSON.stringify({
      message: 'Success',
    }),
  }
}
```

⚠️ Note the `await taskPool.drain()` call. This is required to ensure your tasks are executed.

### Shared Pool: AWS Lambda & Middy

`Promise Pool` fits in [`middy`](https://middy.js.org/) middleware:

#### **File 1/2 `services/taskPoolSingleton.ts`**

```typescript
import { taskPool } from './services/taskPoolSingleton';

const taskPoolMiddleware = () => ({
  before: (event) => {
    Object.assign(event.context, { taskPool });
  },
  after: async (event) => {
    await event.context.taskPool.drain();
  }
});

export default taskPoolMiddleware;
```

Now you can use `taskPool` in your Lambda function via `event.context.taskPool`:

#### **File 2/2 `/handlers/example.handler.ts`**

```typescript
export const handler = async (event, context) => {
  const data = getDataFromEvent(event);
  taskPool.add(() => saveToS3(data));
  taskPool.add(() => expensiveBackgroundWork(data));
  
  return {
    statusCode: 200,
    body: JSON.stringify({
      message: 'Success',
    }),
  }
}

```

Now the `drain()` method will be called automatically `after()` every Lambda function returns.

### Shared Pool: Express Example

#### **File 1/2 `/services/taskPoolSingleton.mjs`**

```js
import PromisePool from '@elite-libs/promise-pool';

export const taskPoolSingleton = new PromisePool({
  maxWorkers: 6, // Optional. Default is `4`.
});
```

#### **File 1/2 `/middleware/taskPool.middleware.mjs`**

```js
import { taskPoolSingleton } from "../services/taskPoolSingleton.mjs";

const taskPoolMiddleware = {
  setup: (request, response, next) => {
    request.taskPool = taskPool;
    next();
  },
  cleanup: (request, response, next) => {
    if (request.taskPool && 'drain' in request.taskPool) {
      taskPool.drain();
    }
    next();
  }
};

export default taskPoolMiddleware;
```

To use the `taskPoolMiddleware` in your Express app, you'd include `taskPoolMiddleware.setup()` and `taskPoolMiddleware.cleanup()`.

#### **File 1/2 `/app.mjs`**

```js
import tpMiddleware from "../middleware/taskPool.middleware.mjs";

export const app = express()

// Step 1/2: Setup the taskPool
app.use(taskPoolMiddleware.setup)
app.use(express.bodyParser())
app.post('/users/', function post(request, response, next) {
    const { taskPool } = request;

    const data = getDataFromBody(request.body);

    // You can .add() tasks where ever needed,
    //   - they'll run in the background.
    taskPool.add(() => logMetrics(data));
    taskPool.add(() => saveToS3(request));
    taskPool.add(() => expensiveBackgroundWork(data));
    
    // Or, 'schedule' multiple tasks at once.
    const tasks = [
      () => logMetrics(data), 
      () => saveToS3(request),
      () => expensiveBackgroundWork(data)
    ]
    taskPool.add(...tasks);

    next();
  })
// Step 2/2: Drain the taskPool
app.use(taskPoolMiddleware.cleanup);
```

## Changelog

<<<<<<< HEAD

#### Express Example

```js
// `./src/middleware/taskPool.ts`
import { taskPool } from "../services/taskPool.mjs";

export const taskPoolMiddleware = (req, res, next) => {
  req.taskPool = taskPool;
  next();
};
```
  
Then you can use `taskPool` in your Express app:

```js
import { taskPool } from "../services/taskPool.mjs";

export const taskPoolMiddleware = (req, res, next) => {
  req.taskPool = taskPool;
  next();
};
```


> See [`/examples`](/examples/) folder for more examples.

<!--
## Config Options

```ts
interface PoolConfig {
  maxWorkers: number;
  backgroundRecheckInterval: number;
  // results: 'ignore' | 'collect-all' | 'only-errors';
  // errorLimit: number | false;
  // retryLimit: number | false;
  // retryBackoff: 'exponential' | 'linear';

  // onTaskError?: <TPlaceholder, TError extends Error>(
  //   error: TError,
  //   task: TaskResult<TPlaceholder, TError> & TaskMetadata
  // ) => void | Promise<unknown> | unknown;

  // Instrumentation
  /**
   * `timestampCallback` defaults to `Date.now()`
   *
   * In node, get more accurate results with `process.hrtime()`
   *
   */
  timestampCallback?: TimerCallback | null;
}
```
=======
### v1.3 - **September 2022**

- _What?_ Adds Smart `.drain()` behavior.
- _Why?_
  1. Speeds up concurrent server environments!
  1. prevents several types of difficult (ghost) bugs!
      - stack overflows/mem access violations,
      - exceeding rarely hit OS limits, (e.g. max open handle/file/socket limits)
      - exceeding limits of Network hardware (e.g. connections/sec, total open socket limit, etc.)
      - uneven observed wait times.
- _How?_ Only awaits the latest `.drain()` caller.
- _Who?_ `Server` + `Singleton` use cases will see a major benefit to this design.
- _Huh?_ [See diagram](#visual-smart-multi-threaded-execution)
>>>>>>> 1aadf612

<|MERGE_RESOLUTION|>--- conflicted
+++ resolved
@@ -299,62 +299,6 @@
 
 ## Changelog
 
-<<<<<<< HEAD
-
-#### Express Example
-
-```js
-// `./src/middleware/taskPool.ts`
-import { taskPool } from "../services/taskPool.mjs";
-
-export const taskPoolMiddleware = (req, res, next) => {
-  req.taskPool = taskPool;
-  next();
-};
-```
-  
-Then you can use `taskPool` in your Express app:
-
-```js
-import { taskPool } from "../services/taskPool.mjs";
-
-export const taskPoolMiddleware = (req, res, next) => {
-  req.taskPool = taskPool;
-  next();
-};
-```
-
-
-> See [`/examples`](/examples/) folder for more examples.
-
-<!--
-## Config Options
-
-```ts
-interface PoolConfig {
-  maxWorkers: number;
-  backgroundRecheckInterval: number;
-  // results: 'ignore' | 'collect-all' | 'only-errors';
-  // errorLimit: number | false;
-  // retryLimit: number | false;
-  // retryBackoff: 'exponential' | 'linear';
-
-  // onTaskError?: <TPlaceholder, TError extends Error>(
-  //   error: TError,
-  //   task: TaskResult<TPlaceholder, TError> & TaskMetadata
-  // ) => void | Promise<unknown> | unknown;
-
-  // Instrumentation
-  /**
-   * `timestampCallback` defaults to `Date.now()`
-   *
-   * In node, get more accurate results with `process.hrtime()`
-   *
-   */
-  timestampCallback?: TimerCallback | null;
-}
-```
-=======
 ### v1.3 - **September 2022**
 
 - _What?_ Adds Smart `.drain()` behavior.
@@ -368,5 +312,4 @@
 - _How?_ Only awaits the latest `.drain()` caller.
 - _Who?_ `Server` + `Singleton` use cases will see a major benefit to this design.
 - _Huh?_ [See diagram](#visual-smart-multi-threaded-execution)
->>>>>>> 1aadf612
-
+
